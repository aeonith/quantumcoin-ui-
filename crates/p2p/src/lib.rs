--- conflicted
+++ resolved
@@ -88,10 +88,6 @@
     Critical = 3,
 }
 
-<<<<<<< HEAD
-=======
-<<<<<<< HEAD
->>>>>>> 36fc20a7
 /// Gossip message with metadata
 #[derive(Debug, Clone)]
 pub struct GossipMessage {
@@ -101,39 +97,6 @@
     pub source_peer: Option<SocketAddr>,
 }
 
-/// Message types for the P2P network
-#[derive(Debug, Clone, Serialize, Deserialize, PartialEq)]
-pub enum MessageType {
-    Block,
-    Transaction,
-    PeerExchange,
-    HealthCheck,
-    Announcement,
-}
-
-/// Gossip message wrapper
-#[derive(Debug, Clone)]
-pub struct GossipMessage {
-    pub network_message: NetworkMessage,
-    pub first_seen: SystemTime,
-    pub propagation_count: u32,
-    pub source_peer: Option<SocketAddr>,
-}
-
-/// Message priority levels
-#[derive(Debug, Clone, Copy, PartialEq, Eq, PartialOrd, Ord, Serialize, Deserialize)]
-pub enum MessagePriority {
-    Low = 0,
-    Normal = 1,
-    High = 2,
-    Critical = 3,
-}
-
-<<<<<<< HEAD
-=======
-=======
->>>>>>> 71dc3fca45d5ab4634f12c6fa7eba6930f0ddc04
->>>>>>> 36fc20a7
 /// Message types for the P2P network
 #[derive(Debug, Clone, Serialize, Deserialize, PartialEq)]
 pub enum MessageType {
