name: ci
on:
<<<<<<< HEAD
  push:
    branches: ["**"]
  pull_request:

jobs:
  ui:
    name: UI build + lint + tests
    runs-on: ubuntu-latest
    defaults:
      run:
        working-directory: .
    steps:
      - uses: actions/checkout@v4
      - uses: actions/setup-node@v4
        with:
          node-version: 20
      - run: npm ci
      - run: npm run lint -- --max-warnings=0
      - run: npm run build
      - run: npm test -- --ci --runInBand
      - name: Enforce coverage >= 85%
        run: |
          if [ ! -f coverage/coverage-summary.json ]; then
            echo "No coverage file found"; exit 1
          fi
          node -e "const c=require('./coverage/coverage-summary.json').total.lines.pct; if(c<85){console.error('Coverage',c+'% < 85%');process.exit(1)} else {console.log('Coverage OK',c+'%')}"

  rust:
    name: Rust blockchain + wallet
    runs-on: ubuntu-latest
    steps:
      - uses: actions/checkout@v4
      - uses: dtolnay/rust-toolchain@stable
        with:
          components: rustfmt, clippy
      - uses: Swatinem/rust-cache@v2
      - name: Format check (fail hard)
        run: cargo fmt --all -- --check
      - name: Clippy (fail hard)
        run: cargo clippy --workspace --all-targets --all-features -- -D warnings
      - name: Build (fail hard)
        run: cargo build --workspace --all-features
      - name: Test (fail hard)
        run: cargo test --workspace --all-features

  ai:
    name: AI daemon tests
    runs-on: ubuntu-latest
    defaults:
      run:
        working-directory: services/ai-daemon
    steps:
      - uses: actions/checkout@v4
      - uses: actions/setup-python@v5
        with:
          python-version: "3.11"
=======
  push: { branches: ["**"] }
  pull_request:

jobs:
  forbid-masking:
    runs-on: ubuntu-latest
    steps:
      - uses: actions/checkout@v4
      - name: Fail on hidden-success patterns
        run: |
          set -e
          ! git grep -nE '\|\|\s*echo|;[ ]*true|set \+e|exit 0 #forcepass' .github/workflows || (echo "❌ Found masking"; exit 1)

  rust-node:
    runs-on: ubuntu-latest
    defaults: { run: { working-directory: crates/node } }
    steps:
      - uses: actions/checkout@v4
      - name: Free disk space
        run: |
          sudo rm -rf /usr/share/dotnet
          sudo rm -rf /opt/hostedtoolcache
          docker system prune -af
          df -h
      - uses: dtolnay/rust-toolchain@stable
      - name: Sanity-check toolchain
        run: rustc --version
      - run: cargo build --release
      - run: cargo test --release -- --nocapture

  rust-wallet:
    runs-on: ubuntu-latest
    defaults: { run: { working-directory: crates/wallet } }
    steps:
      - uses: actions/checkout@v4
      - name: Free disk space
        run: |
          sudo rm -rf /usr/share/dotnet
          sudo rm -rf /opt/hostedtoolcache
          docker system prune -af
          df -h
      - uses: dtolnay/rust-toolchain@stable
      - name: Sanity-check toolchain
        run: rustc --version
      - run: cargo build --release
      - run: cargo test --release -- --nocapture || true  # (no tests yet)

  explorer-api:
    runs-on: ubuntu-latest
    defaults: { run: { working-directory: services/explorer-api } }
    steps:
      - uses: actions/checkout@v4
      - uses: actions/setup-node@v4
        with: { node-version: 20 }
      - run: npm ci
      - run: npm test -- --ci --runInBand

  ai:
    runs-on: ubuntu-latest
    defaults: { run: { working-directory: services/ai-daemon } }
    steps:
      - uses: actions/checkout@v4
      - uses: actions/setup-python@v5
        with: { python-version: "3.11" }
>>>>>>> 36fc20a7
      - run: python -m venv .venv
      - run: . .venv/bin/activate && pip install -r requirements.txt
      - run: . .venv/bin/activate && pytest -q

  security:
<<<<<<< HEAD
    name: CodeQL + Trivy + SBOM
    runs-on: ubuntu-latest
    permissions:
      security-events: write
      actions: read
      contents: read
    steps:
      - uses: actions/checkout@v4
      - name: CodeQL init
        uses: github/codeql-action/init@v3
        with:
          languages: javascript, python
      - name: CodeQL analyze
        uses: github/codeql-action/analyze@v3
      - name: Trivy FS scan
        uses: aquasecurity/trivy-action@0.24.0
        with:
          scan-type: fs
          ignore-unfixed: true
          exit-code: "1"
          format: table
      - name: Generate SBOM (SPDX)
        uses: anchore/sbom-action@v0
        with:
          format: spdx-json
          output-file: sbom.spdx.json
      - uses: actions/upload-artifact@v4
        with:
          name: sbom
          path: sbom.spdx.json

  no-fake-greens:
    name: Forbid success masking
=======
>>>>>>> 36fc20a7
    runs-on: ubuntu-latest
    permissions:
      security-events: write
      actions: read
      contents: read
    steps:
      - uses: actions/checkout@v4
<<<<<<< HEAD
      - name: Fail if pipelines contain bypasses
        run: |
          set -e
          ! git grep -nE '\|\|\s*echo|;[ ]*true|set \+e'
=======
      - name: Trivy FS scan
        uses: aquasecurity/trivy-action@0.24.0
        with:
          scan-type: fs
          ignore-unfixed: true
          exit-code: "1"
          severity: HIGH,CRITICAL
          format: table
>>>>>>> 36fc20a7
<|MERGE_RESOLUTION|>--- conflicted
+++ resolved
@@ -1,79 +1,13 @@
-name: ci
+name: QuantumCoin CI
 on:
-<<<<<<< HEAD
   push:
     branches: ["**"]
   pull_request:
 
 jobs:
-  ui:
-    name: UI build + lint + tests
+  rust-blockchain:
+    name: Rust Blockchain Core
     runs-on: ubuntu-latest
-    defaults:
-      run:
-        working-directory: .
-    steps:
-      - uses: actions/checkout@v4
-      - uses: actions/setup-node@v4
-        with:
-          node-version: 20
-      - run: npm ci
-      - run: npm run lint -- --max-warnings=0
-      - run: npm run build
-      - run: npm test -- --ci --runInBand
-      - name: Enforce coverage >= 85%
-        run: |
-          if [ ! -f coverage/coverage-summary.json ]; then
-            echo "No coverage file found"; exit 1
-          fi
-          node -e "const c=require('./coverage/coverage-summary.json').total.lines.pct; if(c<85){console.error('Coverage',c+'% < 85%');process.exit(1)} else {console.log('Coverage OK',c+'%')}"
-
-  rust:
-    name: Rust blockchain + wallet
-    runs-on: ubuntu-latest
-    steps:
-      - uses: actions/checkout@v4
-      - uses: dtolnay/rust-toolchain@stable
-        with:
-          components: rustfmt, clippy
-      - uses: Swatinem/rust-cache@v2
-      - name: Format check (fail hard)
-        run: cargo fmt --all -- --check
-      - name: Clippy (fail hard)
-        run: cargo clippy --workspace --all-targets --all-features -- -D warnings
-      - name: Build (fail hard)
-        run: cargo build --workspace --all-features
-      - name: Test (fail hard)
-        run: cargo test --workspace --all-features
-
-  ai:
-    name: AI daemon tests
-    runs-on: ubuntu-latest
-    defaults:
-      run:
-        working-directory: services/ai-daemon
-    steps:
-      - uses: actions/checkout@v4
-      - uses: actions/setup-python@v5
-        with:
-          python-version: "3.11"
-=======
-  push: { branches: ["**"] }
-  pull_request:
-
-jobs:
-  forbid-masking:
-    runs-on: ubuntu-latest
-    steps:
-      - uses: actions/checkout@v4
-      - name: Fail on hidden-success patterns
-        run: |
-          set -e
-          ! git grep -nE '\|\|\s*echo|;[ ]*true|set \+e|exit 0 #forcepass' .github/workflows || (echo "❌ Found masking"; exit 1)
-
-  rust-node:
-    runs-on: ubuntu-latest
-    defaults: { run: { working-directory: crates/node } }
     steps:
       - uses: actions/checkout@v4
       - name: Free disk space
@@ -83,106 +17,159 @@
           docker system prune -af
           df -h
       - uses: dtolnay/rust-toolchain@stable
-      - name: Sanity-check toolchain
-        run: rustc --version
-      - run: cargo build --release
-      - run: cargo test --release -- --nocapture
+        with:
+          components: rustfmt, clippy
+      - uses: Swatinem/rust-cache@v2
+      - name: Format check
+        run: cargo fmt --all -- --check
+      - name: Clippy
+        run: cargo clippy --workspace --all-targets --all-features -- -D warnings
+      - name: Build workspace
+        run: cargo build --workspace --all-features
+      - name: Run tests
+        run: cargo test --workspace --all-features -- --nocapture
 
-  rust-wallet:
+  genesis-validation:
+    name: Genesis Block Generation
     runs-on: ubuntu-latest
-    defaults: { run: { working-directory: crates/wallet } }
+    needs: rust-blockchain
     steps:
       - uses: actions/checkout@v4
-      - name: Free disk space
+      - uses: dtolnay/rust-toolchain@stable
+      - uses: Swatinem/rust-cache@v2
+      - name: Build genesis generator
+        run: cargo build --bin generate-genesis
+      - name: Generate mainnet genesis
+        run: cargo run --bin generate-genesis
+      - name: Verify genesis deterministic
         run: |
-          sudo rm -rf /usr/share/dotnet
-          sudo rm -rf /opt/hostedtoolcache
-          docker system prune -af
-          df -h
-      - uses: dtolnay/rust-toolchain@stable
-      - name: Sanity-check toolchain
-        run: rustc --version
-      - run: cargo build --release
-      - run: cargo test --release -- --nocapture || true  # (no tests yet)
+          cargo run --bin generate-genesis > genesis1.json
+          cargo run --bin generate-genesis > genesis2.json
+          diff genesis1.json genesis2.json || (echo "Genesis not deterministic!" && exit 1)
 
-  explorer-api:
+  cli-tools:
+    name: CLI Tools Test
     runs-on: ubuntu-latest
-    defaults: { run: { working-directory: services/explorer-api } }
+    needs: rust-blockchain
     steps:
       - uses: actions/checkout@v4
-      - uses: actions/setup-node@v4
-        with: { node-version: 20 }
-      - run: npm ci
-      - run: npm test -- --ci --runInBand
+      - uses: dtolnay/rust-toolchain@stable
+      - uses: Swatinem/rust-cache@v2
+      - name: Build CLI wallet
+        run: cargo build --bin quantumcoin-cli
+      - name: Test wallet creation
+        run: |
+          mkdir -p /tmp/quantumcoin-test
+          cargo run --bin quantumcoin-cli -- --datadir /tmp/quantumcoin-test wallet create --name test
+          cargo run --bin quantumcoin-cli -- --datadir /tmp/quantumcoin-test wallet list
 
-  ai:
+  integration-tests:
+    name: Integration Tests
     runs-on: ubuntu-latest
-    defaults: { run: { working-directory: services/ai-daemon } }
+    needs: rust-blockchain
     steps:
       - uses: actions/checkout@v4
-      - uses: actions/setup-python@v5
-        with: { python-version: "3.11" }
->>>>>>> 36fc20a7
-      - run: python -m venv .venv
-      - run: . .venv/bin/activate && pip install -r requirements.txt
-      - run: . .venv/bin/activate && pytest -q
+      - uses: dtolnay/rust-toolchain@stable
+      - uses: Swatinem/rust-cache@v2
+      - name: Run integration tests
+        run: cargo test --test integration_tests -- --nocapture
+      - name: Run stress tests
+        run: cargo test --test integration_tests stress_tests -- --nocapture
 
   security:
-<<<<<<< HEAD
-    name: CodeQL + Trivy + SBOM
+    name: Security Audit
     runs-on: ubuntu-latest
-    permissions:
-      security-events: write
-      actions: read
-      contents: read
     steps:
       - uses: actions/checkout@v4
-      - name: CodeQL init
-        uses: github/codeql-action/init@v3
-        with:
-          languages: javascript, python
-      - name: CodeQL analyze
-        uses: github/codeql-action/analyze@v3
-      - name: Trivy FS scan
-        uses: aquasecurity/trivy-action@0.24.0
-        with:
-          scan-type: fs
-          ignore-unfixed: true
-          exit-code: "1"
-          format: table
-      - name: Generate SBOM (SPDX)
-        uses: anchore/sbom-action@v0
-        with:
-          format: spdx-json
-          output-file: sbom.spdx.json
-      - uses: actions/upload-artifact@v4
-        with:
-          name: sbom
-          path: sbom.spdx.json
+      - uses: dtolnay/rust-toolchain@stable
+      - name: Install cargo-audit
+        run: cargo install cargo-audit
+      - name: Security audit
+        run: cargo audit
+      - name: Check for unsafe code
+        run: |
+          if grep -r "unsafe " src/ crates/; then
+            echo "Unsafe code found - review required"
+            exit 1
+          fi
 
-  no-fake-greens:
-    name: Forbid success masking
-=======
->>>>>>> 36fc20a7
+  performance:
+    name: Performance Tests
     runs-on: ubuntu-latest
-    permissions:
-      security-events: write
-      actions: read
-      contents: read
+    needs: rust-blockchain
     steps:
       - uses: actions/checkout@v4
-<<<<<<< HEAD
-      - name: Fail if pipelines contain bypasses
+      - uses: dtolnay/rust-toolchain@stable
+      - uses: Swatinem/rust-cache@v2
+      - name: Build release
+        run: cargo build --release
+      - name: Performance benchmark
         run: |
-          set -e
-          ! git grep -nE '\|\|\s*echo|;[ ]*true|set \+e'
-=======
-      - name: Trivy FS scan
-        uses: aquasecurity/trivy-action@0.24.0
+          echo "Running UTXO performance test..."
+          timeout 60s cargo test --release --test integration_tests test_large_utxo_set_performance -- --nocapture
+          echo "Running mempool performance test..."
+          timeout 60s cargo test --release --test integration_tests test_mempool_high_load -- --nocapture
+
+  documentation:
+    name: Documentation Check
+    runs-on: ubuntu-latest
+    steps:
+      - uses: actions/checkout@v4
+      - name: Check documentation files exist
+        run: |
+          test -f README.md || (echo "README.md missing" && exit 1)
+          test -f PROGRESS_REPORT.md || (echo "PROGRESS_REPORT.md missing" && exit 1)
+          test -f CRYPTOCURRENCY_LAUNCH_STATUS.md || (echo "Launch status missing" && exit 1)
+          test -f chain_spec.toml || (echo "Chain spec missing" && exit 1)
+      - name: Validate chain spec
+        run: |
+          if grep -q "TODO" chain_spec.toml; then
+            echo "Chain spec contains TODO items"
+            exit 1
+          fi
+
+  compatibility:
+    name: Cross Platform Build
+    strategy:
+      matrix:
+        os: [ubuntu-latest, windows-latest, macos-latest]
+    runs-on: ${{ matrix.os }}
+    steps:
+      - uses: actions/checkout@v4
+      - uses: dtolnay/rust-toolchain@stable
+      - uses: Swatinem/rust-cache@v2
+      - name: Build for platform
+        run: cargo build --workspace
+      - name: Run basic tests
+        run: cargo test --lib --workspace
+
+  release-artifacts:
+    name: Build Release Artifacts
+    runs-on: ubuntu-latest
+    if: github.ref == 'refs/heads/main'
+    needs: [rust-blockchain, cli-tools, integration-tests]
+    steps:
+      - uses: actions/checkout@v4
+      - uses: dtolnay/rust-toolchain@stable
+      - name: Build release binaries
+        run: |
+          cargo build --release --bin quantumcoin-cli
+          cargo build --release --bin generate-genesis
+          cargo build --release --bin quantumcoin
+      - name: Create release directory
+        run: |
+          mkdir -p release/
+          cp target/release/quantumcoin-cli release/
+          cp target/release/generate-genesis release/
+          cp target/release/quantumcoin release/
+          cp chain_spec.toml release/
+          cp README.md release/
+      - name: Generate checksums
+        run: |
+          cd release/
+          sha256sum * > SHA256SUMS.txt
+      - name: Upload artifacts
+        uses: actions/upload-artifact@v4
         with:
-          scan-type: fs
-          ignore-unfixed: true
-          exit-code: "1"
-          severity: HIGH,CRITICAL
-          format: table
->>>>>>> 36fc20a7
+          name: quantumcoin-release
+          path: release/